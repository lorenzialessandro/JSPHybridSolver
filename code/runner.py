--- conflicted
+++ resolved
@@ -1,305 +1,295 @@
-import time             
-import argparse
-import random
-import csv
-import os
-import logging
-import numpy as np
-from datetime import datetime
-from contextlib import contextmanager
-import concurrent.futures
-import threading
-import psutil  
-
-from solverHybrid import *
-from utils import *
-
-# Set up logging with thread safety
-logging.basicConfig(
-    level=logging.INFO,
-    format='%(asctime)s - %(processName)-13s - %(threadName)s - %(levelname)s - %(message)s',
-    handlers=[
-        logging.StreamHandler(),
-        logging.FileHandler(f'log/solver_log_{datetime.now().strftime("%Y%m%d-%H%M%S")}.log')
-    ]
-)
-logger = logging.getLogger(__name__)
-
-# Thread-safe CSV writer
-csv_lock = threading.Lock()
-
-@contextmanager
-def timer():
-    """Context manager for timing code execution."""
-    start = time.time()
-    yield
-    end = time.time()
-    return end - start
-
-@contextmanager
-def memory_tracker():
-    """Context manager for tracking peak memory usage during execution."""
-    process = psutil.Process()
-    initial_memory = process.memory_info().rss
-    peak_memory = [initial_memory]
-    stop_monitoring = threading.Event()
-    
-    def memory_monitor():
-        while not stop_monitoring.is_set():
-            try:
-                current_memory = process.memory_info().rss
-                peak_memory[0] = max(peak_memory[0], current_memory)
-                time.sleep(0.1)  # Check every 100ms
-            except:
-                pass
-    
-    # Start monitoring thread
-    monitor_thread = threading.Thread(target=memory_monitor)
-    monitor_thread.daemon = True
-    monitor_thread.start()
-    
-    try:
-        yield lambda: peak_memory[0] - initial_memory
-    finally:
-        stop_monitoring.set()
-        monitor_thread.join(timeout=1.0)
-
-def run_and_log_experiment(instance, csv_file, seed, max_time_budget, run_id=0, first_run=False):
-    """Run all solvers on an instance and log results to CSV file."""
-    try:
-        logger.info(f"Running experiment for instance {instance.name} (Run {run_id})")
-        
-        # 1. Run CP-SAT solver to find the optimal solution
-        logger.info(f"[{instance.name}] [Run {run_id}] Running CP-SAT to find optimal solution...")
-        cp_opt_make, cp_opt_time, cp_opt_memory, cp_opt_status = run_cp_sat_find_optimal(instance, seed, max_time_budget)
-        logger.info(f"[{instance.name}] [Run {run_id}] CP-SAT completed: makespan={cp_opt_make}, time={cp_opt_time:.2f}s")
-
-        # 2. Run Hybrid solver with collector
-        logger.info(f"[{instance.name}] [Run {run_id}] Running Hybrid solver with collector...")
-        hy_col_make, _, hy_col_tot_time, hy_col_tot_memory = run_hybrid_collector(instance, seed, cp_opt_time, max_time_budget)
-        diff_hy_col_cp_opt = (hy_col_make - cp_opt_make) / cp_opt_make if cp_opt_make else float('inf')
-        logger.info(f"[{instance.name}] [Run {run_id}] Hybrid collector completed: makespan={hy_col_make}, time={hy_col_tot_time:.2f}s")
-        
-        # 3. Run Hybrid solver
-        logger.info(f"[{instance.name}] [Run {run_id}] Running Hybrid solver...")
-        hy_make, _, hy_tot_time, hy_tot_memory = run_hybrid(instance, seed, cp_opt_time, max_time_budget)
-        diff_hy_cp_opt = (hy_make - cp_opt_make) / cp_opt_make if cp_opt_make else float('inf')
-        logger.info(f"[{instance.name}] [Run {run_id}] Hybrid completed: makespan={hy_make}, time={hy_tot_time:.2f}s")
-        
-        # 4. Run GA solver
-        logger.info(f"[{instance.name}] [Run {run_id}] Running GA solver...")
-        ga_make, ga_time, ga_memory = run_ga(instance, seed, max_time_budget)
-        logger.info(f"[{instance.name}] [Run {run_id}] GA completed: makespan={ga_make}, time={ga_time:.2f}s")
-        
-        # Thread-safe CSV writing
-        with csv_lock:
-            with open(csv_file, 'a', newline='') as csvfile:
-                writer = csv.writer(csvfile)
-                
-                # Write results
-                writer.writerow([
-                    instance.name, run_id, seed,
-                    cp_opt_make, cp_opt_time, cp_opt_memory, cp_opt_status,
-                    hy_col_make, hy_col_tot_time, hy_col_tot_memory, diff_hy_col_cp_opt,
-                    hy_make, hy_tot_time, hy_tot_memory, diff_hy_cp_opt,
-                    ga_make, ga_time, ga_memory
-                ])
-        
-        logger.info(f"[{instance.name}] [Run {run_id}] Experiment completed and results saved")
-        return True
-    
-    except Exception as e:
-        logger.error(f"Error running experiment for {instance.name} (Run {run_id}): {str(e)}")
-        
-        # Log error to CSV with thread safety
-        with csv_lock:
-            with open(csv_file, 'a', newline='') as csvfile:
-                writer = csv.writer(csvfile)
-                writer.writerow([instance.name, run_id, seed, "ERROR", str(e), "", "", "", "", "", "", "", "", "", "", "", "", "", "", "", "", ""])
-        
-        return False
-
-# Runner functions 
-def run_hybrid_collector(instance, seed, time_budget, max_time_budget):
-    try:
-        hybrid_solver = HybridSolver(instance, seed=seed, use_limiter=False, use_collector=True, time_budget=time_budget, limit=0, max_time_budget = max_time_budget)
-        
-        with memory_tracker() as get_peak_usage:
-<<<<<<< HEAD
-            schedule, makespan_ga, makespan_icp, tot_time, ga_memory = hybrid_solver.solve()
-=======
-            schedule, makespan_ga, makespan_icp, tot_time = hybrid_solver.solve()
->>>>>>> d408e4f3
-            memory_used = get_peak_usage()
-            
-        return makespan_ga, makespan_icp, tot_time, (memory_used + ga_memory)
-    except Exception as e:
-        logger.error(f"Error in hybrid collector for {instance.name}: {str(e)}")
-        return float('inf'), float('inf'), 0, 0
-        
-def run_hybrid(instance, seed, time_budget, max_time_budget):
-    try:
-        hybrid_solver = HybridSolver(instance, seed=seed, use_limiter=False, use_collector=False, time_budget=time_budget, limit=0, max_time_budget = max_time_budget)
-        
-        with memory_tracker() as get_peak_usage:
-<<<<<<< HEAD
-            schedule, makespan_ga, makespan_icp, tot_time, ga_memory = hybrid_solver.solve()
-=======
-            schedule, makespan_ga, makespan_icp, tot_time = hybrid_solver.solve()
->>>>>>> d408e4f3
-            memory_used = get_peak_usage()
-            
-        return makespan_ga, makespan_icp, tot_time, (memory_used + ga_memory)
-    except Exception as e:
-        logger.error(f"Error in hybrid solver for {instance.name}: {str(e)}")
-        return float('inf'), float('inf'), 0, 0
-
-def run_cp_sat_find_optimal(instance, seed, max_time_budget):
-    try:
-        cp_solver = ICPSolver(instance, max_time_budget)
-        cp_solver.solver.parameters.random_seed = seed
-        
-        with memory_tracker() as get_peak_usage:
-            schedule, makespan, solver, status, cp_time = cp_solver.solve()
-            memory_used = get_peak_usage()
-            
-        return makespan, cp_time, memory_used, status
-    except Exception as e:
-        logger.error(f"Error in CP-SAT solver for {instance.name}: {str(e)}")
-        return float('inf'), 0, 0, "ERROR"
-    
-def run_ga(instance, seed, time_budget):
-    try:
-        ga_solver = GASolver(instance, seed=seed, hybrid=False)
-        ga_solver.max_time = time_budget
-<<<<<<< HEAD
-        schedule, makespan, tot_time, memory_used = ga_solver.solve(args=None)
-=======
-        
-        with memory_tracker() as get_peak_usage:
-            schedule, makespan, tot_time = ga_solver.solve(args=None)
-            memory_used = get_peak_usage()
->>>>>>> d408e4f3
-            
-        return makespan, tot_time, memory_used
-    except Exception as e:
-        logger.error(f"Error in GA solver for {instance.name}: {str(e)}")
-        return float('inf'), 0, 0
-    
-def create_csv_file(csv_path):
-    """Create CSV file with headers if it doesn't exist."""
-    # Ensure directory exists
-    os.makedirs(os.path.dirname(csv_path), exist_ok=True)
-    
-    if not os.path.exists(csv_path):
-        with open(csv_path, 'w', newline='') as csvfile:
-            writer = csv.writer(csvfile)
-            writer.writerow([
-                'instance', 'run_id', 'seed',
-                'cp_opt_make', 'cp_opt_time', 'cp_opt_memory', 'cp_opt_status',
-                'hy_col_make', 'hy_col_tot_time', 'hy_col_tot_memory', 'diff_hy_col_cp_opt',
-                'hy_make', 'hy_tot_time', 'hy_tot_memory', 'diff_hy_cp_opt',
-                'ga_make', 'ga_time', 'ga_memory'
-            ])
-        return True
-    return False
-
-def process_instance(file_path, csv_file, max_time_budget, seed_base, num_runs, worker_id):
-    """Process a single instance file multiple times with different seeds."""
-    instance = load_instance(file_path)
-    instance_name = os.path.basename(file_path)
-    success_count = 0
-    
-    for run_id in range(num_runs):
-        # Generate a unique seed for each run based on the base seed
-        run_seed = seed_base + run_id
-        random.seed(run_seed)
-        
-        logger.info(f"Worker {worker_id}: Starting run {run_id+1}/{num_runs} for instance {instance_name} with seed {run_seed}")
-        success = run_and_log_experiment(instance, csv_file, run_seed, max_time_budget=max_time_budget, run_id=run_id, first_run=(run_id==0 and worker_id==0))
-        if success:
-            success_count += 1
-            
-    return success_count, num_runs
-
-
-def main():
-    parser = argparse.ArgumentParser(description='Log Job Shop Problem Solver using CP-SAT')
-    parser.add_argument('--folder', type=str, help='Path to the folder containing the instances', default='../instances/ClassicBenchmark')
-    parser.add_argument('--instance', type=str, help='Path to a specific instance file')
-    parser.add_argument('--csv_file', type=str, default=f'csv/results_{datetime.now().strftime("%Y%m%d-%H%M%S")}.csv', help='CSV file to log the results')
-    parser.add_argument('--max_time_budget', type=int, help='Max time budget for each solver in seconds', default=10800)
-    parser.add_argument('--seed', type=int, help='Base random seed', default=10)
-    parser.add_argument('--num_runs', type=int, help='Number of runs per instance with different seeds', default=1)
-    parser.add_argument('--workers', type=int, help='Number of parallel workers (default: number of CPU cores)', default=None)
-    args = parser.parse_args()
-    
-    
-    # Ensure directories exist
-    os.makedirs(os.path.dirname(args.csv_file), exist_ok=True)
-    os.makedirs('log', exist_ok=True)
-    
-    # Create CSV file with headers
-    first_run = create_csv_file(args.csv_file)
-    
-    # Set number of workers
-    max_workers = args.workers if args.workers else None  # None will use CPU count
-    
-    # Run for a specific instance if provided
-    if args.instance is not None:
-        instance = load_instance(args.instance)
-        for run_id in range(args.num_runs):
-            run_seed = args.seed + run_id
-            random.seed(run_seed)
-            logger.info(f"Starting run {run_id+1}/{args.num_runs} for instance {instance.name} with seed {run_seed}")
-            run_and_log_experiment(instance, args.csv_file, run_seed, max_time_budget = args.max_time_budget, run_id=run_id, first_run=(run_id==0))
-    
-    
-    # Run for all instances in the folder with parallelization
-    elif args.folder is not None:
-        instance_files = sorted([os.path.join(args.folder, f) 
-                              for f in os.listdir(args.folder) 
-                              if os.path.isfile(os.path.join(args.folder, f))])
-        
-        if not instance_files:
-            logger.error(f"No instance files found in folder: {args.folder}")
-            return
-            
-        logger.info(f"Starting parallel processing of {len(instance_files)} instances with {max_workers or 'default'} workers")
-        
-        # Initialize CSV with headers before parallel execution
-        create_csv_file(args.csv_file)
-        
-        with concurrent.futures.ProcessPoolExecutor(max_workers=max_workers) as executor:
-            # Submit all instances to the executor
-            future_to_instance = {}
-            
-            for i, file_path in enumerate(instance_files):
-                # Each worker gets a different instance but runs it multiple times
-                future = executor.submit(
-                    process_instance, 
-                    file_path, 
-                    args.csv_file, 
-                    args.max_time_budget,
-                    args.seed, 
-                    args.num_runs,
-                    i
-                )
-                future_to_instance[future] = file_path
-            
-            # Process results as they complete
-            completed = 0
-            for future in concurrent.futures.as_completed(future_to_instance):
-                instance_path = future_to_instance[future]
-                instance_name = os.path.basename(instance_path)
-                try:
-                    success_count, total_runs = future.result()
-                    completed += 1
-                    logger.info(f"Progress: {completed}/{len(instance_files)} instances completed. {instance_name}: {success_count}/{total_runs} runs succeeded")
-                except Exception as e:
-                    logger.error(f"Instance {instance_name} generated an exception: {str(e)}")
-            
-    logger.info(f"All experiments completed. Results saved to {args.csv_file}")
-    
-if __name__ == '__main__':
+import time             
+import argparse
+import random
+import csv
+import os
+import logging
+import numpy as np
+from datetime import datetime
+from contextlib import contextmanager
+import concurrent.futures
+import threading
+import psutil  
+
+
+from solverHybrid import *
+from utils import *
+
+# Set up logging with thread safety
+logging.basicConfig(
+    level=logging.INFO,
+    format='%(asctime)s - %(processName)-13s - %(threadName)s - %(levelname)s - %(message)s',
+    handlers=[
+        logging.StreamHandler(),
+        logging.FileHandler(f'log/solver_log_{datetime.now().strftime("%Y%m%d-%H%M%S")}.log')
+    ]
+)
+logger = logging.getLogger(__name__)
+
+# Thread-safe CSV writer
+csv_lock = threading.Lock()
+
+@contextmanager
+def timer():
+    """Context manager for timing code execution."""
+    start = time.time()
+    yield
+    end = time.time()
+    return end - start
+
+@contextmanager
+def memory_tracker():
+    """Context manager for tracking peak memory usage during execution."""
+    process = psutil.Process()
+    initial_memory = process.memory_info().rss
+    peak_memory = [initial_memory]
+    stop_monitoring = threading.Event()
+    
+    def memory_monitor():
+        while not stop_monitoring.is_set():
+            try:
+                current_memory = process.memory_info().rss
+                peak_memory[0] = max(peak_memory[0], current_memory)
+                time.sleep(0.1)  # Check every 100ms
+            except:
+                pass
+    
+    # Start monitoring thread
+    monitor_thread = threading.Thread(target=memory_monitor)
+    monitor_thread.daemon = True
+    monitor_thread.start()
+    
+    try:
+        yield lambda: peak_memory[0] - initial_memory
+    finally:
+        stop_monitoring.set()
+        monitor_thread.join(timeout=1.0)
+
+def run_and_log_experiment(instance, csv_file, seed, max_time_budget, run_id=0, first_run=False):
+    """Run all solvers on an instance and log results to CSV file."""
+    try:
+        logger.info(f"Running experiment for instance {instance.name} (Run {run_id})")
+        
+        # 1. Run CP-SAT solver to find the optimal solution
+        logger.info(f"[{instance.name}] [Run {run_id}] Running CP-SAT to find optimal solution...")
+        cp_opt_make, cp_opt_time, cp_opt_memory, cp_opt_status = run_cp_sat_find_optimal(instance, seed, max_time_budget)
+        logger.info(f"[{instance.name}] [Run {run_id}] CP-SAT completed: makespan={cp_opt_make}, time={cp_opt_time:.2f}s")
+
+        # 2. Run Hybrid solver with collector
+        logger.info(f"[{instance.name}] [Run {run_id}] Running Hybrid solver with collector...")
+        hy_col_make, _, hy_col_tot_time, hy_col_tot_memory = run_hybrid_collector(instance, seed, cp_opt_time, max_time_budget)
+        diff_hy_col_cp_opt = (hy_col_make - cp_opt_make) / cp_opt_make if cp_opt_make else float('inf')
+        logger.info(f"[{instance.name}] [Run {run_id}] Hybrid collector completed: makespan={hy_col_make}, time={hy_col_tot_time:.2f}s")
+        
+        # 3. Run Hybrid solver
+        logger.info(f"[{instance.name}] [Run {run_id}] Running Hybrid solver...")
+        hy_make, _, hy_tot_time, hy_tot_memory = run_hybrid(instance, seed, cp_opt_time, max_time_budget)
+        diff_hy_cp_opt = (hy_make - cp_opt_make) / cp_opt_make if cp_opt_make else float('inf')
+        logger.info(f"[{instance.name}] [Run {run_id}] Hybrid completed: makespan={hy_make}, time={hy_tot_time:.2f}s")
+        
+        # 4. Run GA solver
+        logger.info(f"[{instance.name}] [Run {run_id}] Running GA solver...")
+        ga_make, ga_time, ga_memory = run_ga(instance, seed, max_time_budget)
+        logger.info(f"[{instance.name}] [Run {run_id}] GA completed: makespan={ga_make}, time={ga_time:.2f}s")
+        
+        # Thread-safe CSV writing
+        with csv_lock:
+            with open(csv_file, 'a', newline='') as csvfile:
+                writer = csv.writer(csvfile)
+                
+                # Write results
+                writer.writerow([
+                    instance.name, run_id, seed,
+                    cp_opt_make, cp_opt_time, cp_opt_memory, cp_opt_status,
+                    hy_col_make, hy_col_tot_time, hy_col_tot_memory, diff_hy_col_cp_opt,
+                    hy_make, hy_tot_time, hy_tot_memory, diff_hy_cp_opt,
+                    ga_make, ga_time, ga_memory
+                ])
+        
+        logger.info(f"[{instance.name}] [Run {run_id}] Experiment completed and results saved")
+        return True
+    
+    except Exception as e:
+        logger.error(f"Error running experiment for {instance.name} (Run {run_id}): {str(e)}")
+        
+        # Log error to CSV with thread safety
+        with csv_lock:
+            with open(csv_file, 'a', newline='') as csvfile:
+                writer = csv.writer(csvfile)
+                writer.writerow([instance.name, run_id, seed, "ERROR", str(e), "", "", "", "", "", "", "", "", "", "", "", "", "", "", "", "", ""])
+        
+        return False
+
+# Runner functions 
+def run_hybrid_collector(instance, seed, time_budget, max_time_budget):
+    try:
+        hybrid_solver = HybridSolver(instance, seed=seed, use_limiter=False, use_collector=True, time_budget=time_budget, limit=0, max_time_budget = max_time_budget)
+        hybrid_solver = HybridSolver(instance, seed=seed, use_limiter=False, use_collector=True, time_budget=time_budget, limit=0, max_time_budget = max_time_budget)
+        
+        with memory_tracker() as get_peak_usage:
+            schedule, makespan_ga, makespan_icp, tot_time, ga_memory = hybrid_solver.solve()
+            memory_used = get_peak_usage()
+            
+        return makespan_ga, makespan_icp, tot_time, (memory_used + ga_memory)
+    except Exception as e:
+        logger.error(f"Error in hybrid collector for {instance.name}: {str(e)}")
+        return float('inf'), float('inf'), 0, 0
+        
+def run_hybrid(instance, seed, time_budget, max_time_budget):
+    try:
+        hybrid_solver = HybridSolver(instance, seed=seed, use_limiter=False, use_collector=False, time_budget=time_budget, limit=0, max_time_budget = max_time_budget)
+        
+        with memory_tracker() as get_peak_usage:
+            schedule, makespan_ga, makespan_icp, tot_time, ga_memory = hybrid_solver.solve()
+            memory_used = get_peak_usage()
+            
+        return makespan_ga, makespan_icp, tot_time, (memory_used + ga_memory)
+    except Exception as e:
+        logger.error(f"Error in hybrid solver for {instance.name}: {str(e)}")
+        return float('inf'), float('inf'), 0, 0
+
+def run_cp_sat_find_optimal(instance, seed, max_time_budget):
+    try:
+        cp_solver = ICPSolver(instance, max_time_budget)
+        cp_solver.solver.parameters.random_seed = seed
+        
+        with memory_tracker() as get_peak_usage:
+            schedule, makespan, solver, status, cp_time = cp_solver.solve()
+            memory_used = get_peak_usage()
+        with memory_tracker() as get_peak_usage:
+            schedule, makespan, solver, status, cp_time = cp_solver.solve()
+            memory_used = get_peak_usage()
+            
+        return makespan, cp_time, memory_used, status
+    except Exception as e:
+        logger.error(f"Error in CP-SAT solver for {instance.name}: {str(e)}")
+        return float('inf'), 0, 0, "ERROR"
+    
+def run_ga(instance, seed, time_budget):
+    try:
+        ga_solver = GASolver(instance, seed=seed, hybrid=False)
+        ga_solver.max_time = time_budget
+        schedule, makespan, tot_time, memory_used = ga_solver.solve(args=None)
+            
+        return makespan, tot_time, memory_used
+    except Exception as e:
+        logger.error(f"Error in GA solver for {instance.name}: {str(e)}")
+        return float('inf'), 0, 0
+    
+def create_csv_file(csv_path):
+    """Create CSV file with headers if it doesn't exist."""
+    # Ensure directory exists
+    os.makedirs(os.path.dirname(csv_path), exist_ok=True)
+    
+    if not os.path.exists(csv_path):
+        with open(csv_path, 'w', newline='') as csvfile:
+            writer = csv.writer(csvfile)
+            writer.writerow([
+                'instance', 'run_id', 'seed',
+                'cp_opt_make', 'cp_opt_time', 'cp_opt_memory', 'cp_opt_status',
+                'hy_col_make', 'hy_col_tot_time', 'hy_col_tot_memory', 'diff_hy_col_cp_opt',
+                'hy_make', 'hy_tot_time', 'hy_tot_memory', 'diff_hy_cp_opt',
+                'ga_make', 'ga_time', 'ga_memory'
+            ])
+        return True
+    return False
+
+def process_instance(file_path, csv_file, max_time_budget, seed_base, num_runs, worker_id):
+    """Process a single instance file multiple times with different seeds."""
+    instance = load_instance(file_path)
+    instance_name = os.path.basename(file_path)
+    success_count = 0
+    
+    for run_id in range(num_runs):
+        # Generate a unique seed for each run based on the base seed
+        run_seed = seed_base + run_id
+        random.seed(run_seed)
+        
+        logger.info(f"Worker {worker_id}: Starting run {run_id+1}/{num_runs} for instance {instance_name} with seed {run_seed}")
+        success = run_and_log_experiment(instance, csv_file, run_seed, max_time_budget=max_time_budget, run_id=run_id, first_run=(run_id==0 and worker_id==0))
+        if success:
+            success_count += 1
+            
+    return success_count, num_runs
+
+
+def main():
+    parser = argparse.ArgumentParser(description='Log Job Shop Problem Solver using CP-SAT')
+    parser.add_argument('--folder', type=str, help='Path to the folder containing the instances', default='../instances/ClassicBenchmark')
+    parser.add_argument('--instance', type=str, help='Path to a specific instance file')
+    parser.add_argument('--csv_file', type=str, default=f'csv/results_{datetime.now().strftime("%Y%m%d-%H%M%S")}.csv', help='CSV file to log the results')
+    parser.add_argument('--max_time_budget', type=int, help='Max time budget for each solver in seconds', default=10800)
+    parser.add_argument('--seed', type=int, help='Base random seed', default=10)
+    parser.add_argument('--num_runs', type=int, help='Number of runs per instance with different seeds', default=1)
+    parser.add_argument('--workers', type=int, help='Number of parallel workers (default: number of CPU cores)', default=None)
+    args = parser.parse_args()
+    
+    
+    # Ensure directories exist
+    os.makedirs(os.path.dirname(args.csv_file), exist_ok=True)
+    os.makedirs('log', exist_ok=True)
+    
+    # Create CSV file with headers
+    first_run = create_csv_file(args.csv_file)
+    
+    # Set number of workers
+    max_workers = args.workers if args.workers else None  # None will use CPU count
+    
+    # Run for a specific instance if provided
+    if args.instance is not None:
+        instance = load_instance(args.instance)
+        for run_id in range(args.num_runs):
+            run_seed = args.seed + run_id
+            random.seed(run_seed)
+            logger.info(f"Starting run {run_id+1}/{args.num_runs} for instance {instance.name} with seed {run_seed}")
+            run_and_log_experiment(instance, args.csv_file, run_seed, max_time_budget = args.max_time_budget, run_id=run_id, first_run=(run_id==0))
+    
+    
+    # Run for all instances in the folder with parallelization
+    elif args.folder is not None:
+        instance_files = sorted([os.path.join(args.folder, f) 
+                              for f in os.listdir(args.folder) 
+                              if os.path.isfile(os.path.join(args.folder, f))])
+        
+        if not instance_files:
+            logger.error(f"No instance files found in folder: {args.folder}")
+            return
+            
+        logger.info(f"Starting parallel processing of {len(instance_files)} instances with {max_workers or 'default'} workers")
+        
+        # Initialize CSV with headers before parallel execution
+        create_csv_file(args.csv_file)
+        
+        with concurrent.futures.ProcessPoolExecutor(max_workers=max_workers) as executor:
+            # Submit all instances to the executor
+            future_to_instance = {}
+            
+            for i, file_path in enumerate(instance_files):
+                # Each worker gets a different instance but runs it multiple times
+                future = executor.submit(
+                    process_instance, 
+                    file_path, 
+                    args.csv_file, 
+                    args.max_time_budget,
+                    args.seed, 
+                    args.num_runs,
+                    i
+                )
+                future_to_instance[future] = file_path
+            
+            # Process results as they complete
+            completed = 0
+            for future in concurrent.futures.as_completed(future_to_instance):
+                instance_path = future_to_instance[future]
+                instance_name = os.path.basename(instance_path)
+                try:
+                    success_count, total_runs = future.result()
+                    completed += 1
+                    logger.info(f"Progress: {completed}/{len(instance_files)} instances completed. {instance_name}: {success_count}/{total_runs} runs succeeded")
+                except Exception as e:
+                    logger.error(f"Instance {instance_name} generated an exception: {str(e)}")
+            
+    logger.info(f"All experiments completed. Results saved to {args.csv_file}")
+    
+if __name__ == '__main__':
     main()